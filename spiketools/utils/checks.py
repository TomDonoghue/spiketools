"""General purpose checker functions."""

import warnings

import numpy as np

from spiketools.utils.base import lower_list

###################################################################################################
###################################################################################################

def check_param_range(param, label, bounds):
    """Check a parameter value is within an acceptable range.

    Parameters
    ----------
    param : float
        Parameter value to check.
    label : str
        Label of the parameter being checked.
    bounds : list of [float, float]
       Bounding range of valid values for the given parameter.

    Raises
    ------
    ValueError
        If a parameter that is being checked is out of range.
    """

    if (param < bounds[0]) or (param > bounds[1]):
        msg = "The provided value for the {} parameter is out of bounds. ".format(label) + \
        "It should be between {:1.1f} and {:1.1f}.".format(*bounds)
        raise ValueError(msg)


def check_param_options(param, label, options, ignore_case=False):
    """Check a parameter value is one of the acceptable options.

    Parameters
    ----------
    param : str
        Parameter value to check.
    label : str
        Label of the parameter being checked.
    options : list of str
        Valid string values that `param` may be.
    ignore_case : bool, optional, default: False
        If True, ignore whether strings are upper or lower case for comparison.

    Raises
    ------
    ValueError
        If a parameter that is being checked is not in `options`.
    """

    if ignore_case:
        options = lower_list(options)
        param = param.lower()

    if param not in options:
        msg = "The provided value for the {} parameter is invalid. ".format(label) + \
        "It should be chosen from {{{}}}.".format(str(options)[1:-1])
        raise ValueError(msg)


<<<<<<< HEAD
def check_list_options(contents, label, options):
    """Check a list of values that each element is one of a set of acceptable options.

    Parameters
    ----------
    contents : list of str
        List of values to check
    label : str
        Label of the parameter being checked.
    options : list of str
        Valid string values that each element of `contents` may be.

    Raises
    ------
    ValueError
        If an element of `contents` is not in `options`.
    """

    for el in contents:
        check_param_options(el, label, options)


def infer_time_unit(time_values):
    """Infer the time unit of given time values.
=======
def check_array_orientation(arr):
    """Check the orientation of an array of data.
>>>>>>> 5e097a10

    Parameters
    ----------
    arr : ndarray
        Data array to check the orientation of.

    Returns
    -------
    orientation : {'vector', 'row', 'column'}
        The inferred orientation of the data array.
        For 1d cases, 'vector' indicates data is vector with no directional orientation.
        For 2d or 3d cases, 'row' or 'column' indicates data is organized row-wise or column-wise respectively.
    """

    assert arr.ndim < 4, "The check_array_orientation function only works up to 3d."

    if arr.ndim == 1:
        orientation = 'vector'
    # This covers 2d or 3d arrays
    else:
        shape = arr.shape
        if shape[-1] > shape[-2]:
            orientation = 'row'
        else:
            orientation = 'column'

    return orientation


def check_bin_range(values, bin_area):
    """Checks data values against given bin edges, warning if values exceed bin range.

    Parameters
    ----------
    values : 1d array
        A set of value to check against bin edges.
    bin_area : 1d array or list
        The bin range area to check. Can be a two-item area range, or an array of bin edges.
    """

    if values.size > 0:
        if np.nanmin(values) < bin_area[0] or np.nanmax(values) > bin_area[-1]:
            msg = 'The data values extend beyond the given bin definition.'
            warnings.warn(msg)


def check_time_bins(bins, values, time_range=None, check_range=True):
    """Check a given time bin definition, and define if only given a time resolution.

    Parameters
    ----------
    bins : float or 1d array
        The binning to apply to the spiking data.
        If float, the length of each bin.
        If array, precomputed bin definitions.
    values : 1d array
        The time values that are to be binned.
    time_range : list of [float, float], optional
        Time range, in seconds, to create the binned firing rate across.
        Only used if `bins` is a float. If given, the end value is inclusive.
    check_range : True
        Whether the check the range of the data values against the time bins.

    Returns
    -------
    bins : 1d array
        Time bins.

    Examples
    --------
    Check a time bin definition, where bins are defined as a bin length:

    >>> bins = 0.5
    >>> values = np.array([0.2, 0.4, 0.6, 0.9, 1.4, 1.5, 1.6, 1.9])
    >>> time_range = [0., 2.]
    >>> check_time_bins(bins, values, time_range)
    array([0. , 0.5, 1. , 1.5, 2. ])

    Check a time bin definition, where bins are already defined:

    >>> bins = np.array([0. , 0.5, 1. , 1.5, 2. ])
    >>> check_time_bins(bins, values, time_range)
    array([0. , 0.5, 1. , 1.5, 2. ])
    """

    if isinstance(bins, (int, float)):
        # Define time range based on data, if not otherwise set
        if not time_range:
            time_range = [0, np.max(values) + bins]
        # If time range is given, update to include end value
        else:
            time_range[1] = time_range[1] + bins
        bins = np.arange(*time_range, bins)

    elif isinstance(bins, np.ndarray):
        # Check that bins are well defined (monotonically increasing)
        assert np.all(np.diff(bins) > 0), 'Bin definition is ill-formed.'

    # Check that given bin range matches the data values
    if values is not None and values.size > 0:
        if check_range:
            check_bin_range(values, bins)

    return bins<|MERGE_RESOLUTION|>--- conflicted
+++ resolved
@@ -63,7 +63,6 @@
         raise ValueError(msg)
 
 
-<<<<<<< HEAD
 def check_list_options(contents, label, options):
     """Check a list of values that each element is one of a set of acceptable options.
 
@@ -86,12 +85,8 @@
         check_param_options(el, label, options)
 
 
-def infer_time_unit(time_values):
-    """Infer the time unit of given time values.
-=======
 def check_array_orientation(arr):
     """Check the orientation of an array of data.
->>>>>>> 5e097a10
 
     Parameters
     ----------
