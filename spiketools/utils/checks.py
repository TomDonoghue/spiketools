"""General purpose checker functions."""

import warnings
<<<<<<< HEAD
from copy import deepcopy
=======
from collections import defaultdict
>>>>>>> 60d12842

import numpy as np

from spiketools.utils.base import lower_list

###################################################################################################
###################################################################################################

AXISARG = defaultdict(lambda : -1, {'vector' : 0, 'row' : 1, 'column' : 0})

def check_param_range(param, label, bounds):
    """Check a parameter value is within an acceptable range.

    Parameters
    ----------
    param : float
        Parameter value to check.
    label : str
        Label of the parameter being checked.
    bounds : list of [float, float]
       Bounding range of valid values for the given parameter.

    Raises
    ------
    ValueError
        If a parameter that is being checked is out of range.
    """

    if (param < bounds[0]) or (param > bounds[1]):
        msg = "The provided value for the {} parameter is out of bounds. ".format(label) + \
        "It should be between {:1.1f} and {:1.1f}.".format(*bounds)
        raise ValueError(msg)


def check_param_options(param, label, options, ignore_case=False):
    """Check a parameter value is one of the acceptable options.

    Parameters
    ----------
    param : str
        Parameter value to check.
    label : str
        Label of the parameter being checked.
    options : list of str
        Valid string values that `param` may be.
    ignore_case : bool, optional, default: False
        If True, ignore whether strings are upper or lower case for comparison.

    Raises
    ------
    ValueError
        If a parameter that is being checked is not in `options`.
    """

    if ignore_case:
        options = lower_list(options)
        param = param.lower()

    if param not in options:
        msg = "The provided value for the {} parameter is invalid. ".format(label) + \
        "It should be chosen from {{{}}}.".format(str(options)[1:-1])
        raise ValueError(msg)


def check_param_lengths(params, labels, expected_length=None):
    """Check that a set of parameters have the same length.

    Parameters
    ----------
    params : list of collections
        A set of parameters to check that they each have the same length.
    labels : list of str
        The names of the parameters, to print in the error message.
    expected_length : int, optional
        The expected length of each of the parameters, to check against.

    Raises
    ------
    ValueError
        If the parameters are not the same length and/or are not the expected length.
    """

    plen = len(params[0])
    for param in params[1:]:
        if len(param) != plen:
            msg = "These parameters should be the same length: {}.".format(str(labels)[1:-1])
            raise ValueError(msg)

    if expected_length:
        if plen != expected_length:
            msg = "These parameters should all have length {}: {}.".format(\
                expected_length, str(labels)[1:-1])
            raise ValueError(msg)


def check_list_options(contents, label, options):
    """Check a list of values that each element is one of a set of acceptable options.

    Parameters
    ----------
    contents : list of str
        List of values to check
    label : str
        Label of the parameter being checked.
    options : list of str
        Valid string values that each element of `contents` may be.

    Raises
    ------
    ValueError
        If an element of `contents` is not in `options`.
    """

    for el in contents:
        check_param_options(el, label, options)


def check_array_orientation(arr):
    """Check the orientation of an array of data.

    Parameters
    ----------
    arr : ndarray
        Data array to check the orientation of.

    Returns
    -------
    orientation : {'vector', 'row', 'column'}
        The inferred orientation of the data array.
<<<<<<< HEAD
        For 1d cases, 'vector' indicates data is vector with no directional orientation.
        For 2d or 3d cases, 'row' or 'column' indicates it's a row-wise / column-wise data array.
=======
        For 1d arrays, 'vector' is returned.
        For 2d or 3rd arrays, 'row' or 'column' is returned based on the shape of the array.

    Notes
    -----
    In cases where # elements > 0 <= # dimensions, orientation can be ambiguous.
    In such cases, 'row' is returned by default.
>>>>>>> 60d12842
    """

    assert arr.ndim < 4, "The check_array_orientation function only works up to 3d."

    if arr.ndim == 1:
        orientation = 'vector'

    else:

        # Special case - empty array, infer based on where zero dimension is
        if 0 in arr.shape:
            if arr.shape[-1] == 0:
                orientation = 'row'
            elif arr.shape[-2] == 0:
                orientation = 'column'

        # Otherwise, infer shape based on the relative size of each dimension
        else:
            if arr.shape[-1] >= arr.shape[-2]:
                orientation = 'row'
            else:
                orientation = 'column'

    return orientation


def check_array_lst_orientation(arr_lst):
    """Check the orientation of arrays in a list.

    Parameters
    ----------
    arr_lst : list of array
        List of arrays to check orientation for.

    Returns
    -------
    orientation : {'vector', 'row', 'column'}
        The inferred orientation of the data array.
        For 1d arrays, 'vector' is returned.
        For 2d or 3d arrays, 'row' or 'column' is returned based on the shape of the array.
    """

    # Special case - empty list: return default option
    if len(arr_lst) == 0:
        orientation = None

    else:
        # Find an array with enough elements to infer orientation
        array = arr_lst[0]
        for cur_arr in arr_lst:
            if cur_arr.size > 4:
                array = cur_arr
                break

        orientation = check_array_orientation(array)

    return orientation


def check_axis(axis, arr):
    """Check axis argument, and infer from array orientation if not defined.

    Parameters
    ----------
    axis : {None, 0, 1, -1}
        Axis argument.
        If not None, this value is returned.
        If None, the given array is checked to infer axis.
    arr : ndarray or list of ndarray
        Array to check the axis argument for.

    Returns
    -------
    axis : {0, 1, -1}
        Axis argument.
        For 1d array, 0 is returned, reflecting a vector.
        For 2d array, 0 is for column, and 1 is for row.
        If the axis could not be inferred, -1 is returned.
    """

    AXISARG = defaultdict(lambda : -1, {'vector' : 0, 'row' : 1, 'column' : 0})

    if not axis:

        if isinstance(arr, list):
            orientation = check_array_lst_orientation(arr)
        else:
            orientation = check_array_orientation(arr)

        axis = AXISARG[orientation]

    return axis


def check_bin_range(values, bin_area):
    """Checks data values against given bin edges, warning if values exceed bin range.

    Parameters
    ----------
    values : 1d array
        A set of value to check against bin edges.
    bin_area : 1d array or list
        The bin range area to check. Can be a two-item area range, or an array of bin edges.
    """

    if values.size > 0:
        if np.nanmin(values) < bin_area[0] or np.nanmax(values) > bin_area[-1]:
            msg = 'The data values extend beyond the given bin definition.'
            warnings.warn(msg)


def check_time_bins(bins, time_range=None, values=None, check_range=False):
    """Check a given time bin definition, and define if only given a time resolution.

    Parameters
    ----------
    bins : float or 1d array
        The binning to apply to the spiking data.
        If float, the length of each bin.
        If array, precomputed bin definitions.
    time_range : list of [float, float], optional
        Time range, in seconds, to create the binned firing rate across.
        Only used if `bins` is a float. If given, the end value is inclusive.
    values : 1d array, optional
        The time values that are to be binned.
        Optional if time range is provided instead.
    check_range : bool, optional, default: False
        Whether to check the range of the data values against the time bins.

    Returns
    -------
    bins : 1d array
        Time bins.

    Examples
    --------
    Check a time bin definition, where bins are defined as a bin length:

    >>> bins = 0.5
    >>> values = np.array([0.2, 0.4, 0.6, 0.9, 1.4, 1.5, 1.6, 1.9])
    >>> time_range = [0., 2.]
    >>> check_time_bins(bins, time_range, values)
    array([0. , 0.5, 1. , 1.5, 2. ])

    Check a time bin definition, where bins are already defined:

    >>> bins = np.array([0. , 0.5, 1. , 1.5, 2. ])
    >>> check_time_bins(bins, time_range, values)
    array([0. , 0.5, 1. , 1.5, 2. ])
    """

    # Take a copy of `time_range` (otherwise, can get an aliasing problem)
    time_range = deepcopy(time_range)

    if isinstance(bins, (int, float)):
        # If time range is given, update to include end value
        if time_range:
            time_range[1] = time_range[1] + bins
        # Otherwise, define time range based on data
        else:
            assert values is not None, "check_time_bins: either `values` or `time_range` required"
            time_range = [0, np.max(values) + bins]
        bins = np.arange(*time_range, bins)

    elif isinstance(bins, np.ndarray):
        # Check that bins are well defined (monotonically increasing)
        assert np.all(np.diff(bins) > 0), 'Bin definition is ill-formed.'

    # Check that given bin range matches the data values
    if values is not None and values.size > 0:
        if check_range:
            check_bin_range(values, bins)

    return bins<|MERGE_RESOLUTION|>--- conflicted
+++ resolved
@@ -1,11 +1,8 @@
 """General purpose checker functions."""
 
 import warnings
-<<<<<<< HEAD
 from copy import deepcopy
-=======
 from collections import defaultdict
->>>>>>> 60d12842
 
 import numpy as np
 
@@ -135,10 +132,6 @@
     -------
     orientation : {'vector', 'row', 'column'}
         The inferred orientation of the data array.
-<<<<<<< HEAD
-        For 1d cases, 'vector' indicates data is vector with no directional orientation.
-        For 2d or 3d cases, 'row' or 'column' indicates it's a row-wise / column-wise data array.
-=======
         For 1d arrays, 'vector' is returned.
         For 2d or 3rd arrays, 'row' or 'column' is returned based on the shape of the array.
 
@@ -146,7 +139,6 @@
     -----
     In cases where # elements > 0 <= # dimensions, orientation can be ambiguous.
     In such cases, 'row' is returned by default.
->>>>>>> 60d12842
     """
 
     assert arr.ndim < 4, "The check_array_orientation function only works up to 3d."
