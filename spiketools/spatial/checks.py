"""Checker functions for spatial related functionality."""

<<<<<<< HEAD
from spiketools.utils.checks import check_param_type
=======
from spiketools.utils.base import listify
>>>>>>> 10a3b4db

###################################################################################################
###################################################################################################

def check_position(position):
    """Check a position array.

    Parameters
    ----------
    position : 1d or 2d array
        Position values.

    Raises
    ------
    AssertionError
        Raised if there are any issues with the given position array.
    """

    assert position.ndim in (1, 2), 'Position input should be 1d or 2d.'


def check_spatial_bins(bins, position=None):
    """Check a bin definition for binning spatial data.

    Parameters
    ----------
    bins : int or list of [int, int]
        The bin definition for dividing up the space. If 1d, can be integer.
        If 2d should be a list, defined as [number of x_bins, number of y_bins].
    position : 1d or 2d array, optional
        Position values across a 1d or 2d space.
        If provided, used to check consistency between position dimensionality and bin definition.

    Returns
    -------
    bins : list of [int] or list of [int, int]
        Bin definition, after checking, and converted to being a list.

    Raises
    ------
    AssertionError
        Raised if there are any issues with the given bin definition.
    """

<<<<<<< HEAD
    check_param_type(bins, 'bins', (int, list))

    if isinstance(bins, int):
        bins = [bins]
=======
    bins = listify(bins)
>>>>>>> 10a3b4db

    for binval in bins:
        assert isinstance(binval, int), 'Bin definition values should be integers.'

    assert len(bins) <= 2, 'Bin definition has too many values (>2).'

    if position is not None:
        check_position(position)
        assert len(bins) == position.ndim, \
            'There is a mismatch between position data and bin definition.'

    return bins<|MERGE_RESOLUTION|>--- conflicted
+++ resolved
@@ -1,10 +1,7 @@
 """Checker functions for spatial related functionality."""
 
-<<<<<<< HEAD
+from spiketools.utils.base import listify
 from spiketools.utils.checks import check_param_type
-=======
-from spiketools.utils.base import listify
->>>>>>> 10a3b4db
 
 ###################################################################################################
 ###################################################################################################
@@ -49,17 +46,10 @@
         Raised if there are any issues with the given bin definition.
     """
 
-<<<<<<< HEAD
-    check_param_type(bins, 'bins', (int, list))
-
-    if isinstance(bins, int):
-        bins = [bins]
-=======
     bins = listify(bins)
->>>>>>> 10a3b4db
-
+    
     for binval in bins:
-        assert isinstance(binval, int), 'Bin definition values should be integers.'
+        check_param_type(bins, 'bins', int)
 
     assert len(bins) <= 2, 'Bin definition has too many values (>2).'
 
