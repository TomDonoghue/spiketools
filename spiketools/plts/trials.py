"""Plots for trial related measures and analyses."""

import numpy as np

from spiketools.utils.base import flatten
from spiketools.utils.options import get_avg_func, get_var_func
from spiketools.plts.settings import DEFAULT_COLORS
from spiketools.plts.annotate import add_vlines, add_vshades, add_significance
from spiketools.plts.utils import check_ax, get_kwargs, savefig
from spiketools.plts.style import set_plt_kwargs

###################################################################################################
###################################################################################################

@savefig
@set_plt_kwargs
def plot_rasters(spikes, vline=None, colors=None, vshade=None,
                 show_axis=False, ax=None, **plt_kwargs):
    """Plot rasters across multiple trials.

    Parameters
    ----------
    spikes : list of list of float
        Spike times per trial.
        Multiple conditions can also be passed in.
    vline : float or list of float, optional
        Location(s) to draw a vertical line. If None, no line is drawn.
    colors : str or list of str, optional
        Color(s) to plot the raster ticks.
        If more than one, should match the number of conditions.
    vshade : list of float or list of list of float, optional
        Vertical region(s) of the plot to shade in.
    show_axis : bool, optional, default: False
        Whether to show the axis around the plot.
    ax : Axes, optional
        Axis object upon which to plot.
    plt_kwargs
        Additional arguments to pass into the plot function.
        Custom kwargs: 'line_color', 'line_lw', 'line_alpha', 'shade_color', 'shade_alpha'.
    """

    ax = check_ax(ax, figsize=plt_kwargs.pop('figsize', None))

    custom_kwargs = ['line_color', 'line_lw', 'line_alpha', 'shade_color', 'shade_alpha']
    custom_plt_kwargs = get_kwargs(plt_kwargs, custom_kwargs)

    # This process infers whether there is are embedded lists of multiple conditions
    check = False
    for val in spikes:
        # The try / except is to deal with potentially empty lists (trials with no spikes)
        try:
            # This allows for plotting a raster with a single trial
            if isinstance(val, float):
                break
            # If this value is a collection, there are multiple conditions
            elif isinstance(val[0], (list, np.ndarray)):
                check = True
                break
        except (IndexError, TypeError):
            continue

    # If multiple conditions, organize colors across trials, and flatten data for plotting
    if check:
        lens = [len(el) for el in spikes]
        colors = DEFAULT_COLORS[0:len(lens)] if not colors else colors
        colors = flatten([[col] * ll for col, ll in zip(colors, lens)])
        spikes = flatten(spikes)

    ax.eventplot(spikes, colors=colors, **plt_kwargs)

    add_vlines(vline, ax, zorder=0,
               color=custom_plt_kwargs.pop('line_color', 'green'),
               lw=custom_plt_kwargs.pop('line_lw', 2.5),
               alpha=custom_plt_kwargs.pop('line_alpha', 0.5))
    add_vshades(vshade, ax,
                color=custom_plt_kwargs.pop('shade_color', 'red'),
                alpha=custom_plt_kwargs.pop('shade_alpha', 0.25))

    if not show_axis:
        ax.set_axis_off()


@savefig
@set_plt_kwargs
def plot_rate_by_time(bin_times, trial_cfrs, average=None, shade=None, vline=None, colors=None,
                      labels=None, stats=None, sig_level=0.05, ax=None, **plt_kwargs):
    """Plot continuous firing rates across time.

    Parameters
    ----------
    bin_times : 1d array
        Values of the time bins, to be plotted on the x-axis.
    trial_cfrs : list of array
<<<<<<< HEAD
        Firing rate values, to be plotted on the y-axis.
=======
        Continuous firing rate values, to be plotted on the y-axis.
>>>>>>> 681971d1
        If each array is 1d values are plotted directly.
        If 2d, is to be averaged before plotting.
    average : {'mean', 'median'}, optional
        Averaging to apply to firing rate activity before plotting.
    shade : {'sem', 'std'} or list of array, optional
        Measure of variance to compute and/or plot as shading.
    vline : float or list of float, optional
        Location(s) to draw a vertical line. If None, no line is drawn.
    colors : str or list of str, optional
        Color(s) to plot the firing rates.
        If more than one, should match the number of conditions.
    labels : list of str, optional
        Labels for each set of y-values.
        If provided, a legend is added to the plot.
    stats : list, optional
        Statistical results, including p-values, to use to annotate the plot.
    sig_level : float, optional, default: 0.05
        Threshold level to consider a result significant.
    ax : Axes, optional
        Axis object upon which to plot.
    plt_kwargs
        Additional arguments to pass into the plot function.
        Custom kwargs: 'shade_alpha', 'legend_loc'.
    """

    ax = check_ax(ax, figsize=plt_kwargs.pop('figsize', None))

    custom_kwargs = ['shade_alpha', 'legend_loc','line_color', 'line_lw', 'line_alpha']
    custom_plt_kwargs = get_kwargs(plt_kwargs, custom_kwargs)

    # If not a list of arrays, embed in a list to allow for looping (to support multiple inputs)
    if not isinstance(trial_cfrs[0], np.ndarray):
        trial_cfrs = [trial_cfrs]
    # If a 2d array that will get averaged to 1d, also embed into a list (not caught by above)
    if isinstance(trial_cfrs, np.ndarray) and trial_cfrs.ndim == 2 and isinstance(average, str):
        trial_cfrs = [trial_cfrs]

    colors = DEFAULT_COLORS[0:len(trial_cfrs)] if not colors else colors
    colors = [colors] if isinstance(colors, str) else colors

    if isinstance(shade, str):
        shade = [get_var_func(shade)(arr, 0) for arr in trial_cfrs]

    if isinstance(average, str):
        trial_cfrs = [get_avg_func(average)(arr, 0) for arr in trial_cfrs]

    for ind, (ys, color) in enumerate(zip(trial_cfrs, colors)):

        ax.plot(bin_times, ys, color=color,
                label=labels[ind] if labels else None,
                lw=plt_kwargs.pop('lw', 3), **plt_kwargs)

        if shade:
            ax.fill_between(bin_times, ys-shade[ind], ys+shade[ind],
                            color=color, alpha=custom_plt_kwargs.pop('shade_alpha', 0.25))

    ax.set(xlabel='Time (s)', ylabel='Firing Rate (Hz)')

    add_vlines(vline, ax, zorder=0,
               color=custom_plt_kwargs.pop('line_color', 'black'),
               linestyle=custom_plt_kwargs.pop('line_style', '--'),
               lw=custom_plt_kwargs.pop('line_lw', 2.0),
               alpha=custom_plt_kwargs.pop('line_alpha', 0.5))

    if labels:
        ax.legend(loc=custom_plt_kwargs.pop('legend_loc', 'best'))

    if stats:
        add_significance(stats, sig_level=sig_level, ax=ax)


def create_raster_title(label, avg_pre, avg_post, t_val=None, p_val=None):
    """Create a standardized title for an event-related raster plot.

    Parameters
    ----------
    label : str
        Label to add to the beginning of the title.
    avg_pre, avg_post : float
        The average firing rates pre and post event.
    t_val, p_val : float, optional
        The t value and p statistic for a t-test comparing pre and post event firing.

    Returns
    -------
    title : str
        Title for the plot.
    """

    if t_val is None:
        title = '{} - Pre: {:1.2f} / Post: {:1.2f}'.format(label, avg_pre, avg_post)
    else:
        title = '{} - Pre: {:1.2f} / Post: {:1.2f} (t:{:1.2f}, p:{:1.2f})'.format(\
            label, avg_pre, avg_post, t_val, p_val)

    return title<|MERGE_RESOLUTION|>--- conflicted
+++ resolved
@@ -91,11 +91,7 @@
     bin_times : 1d array
         Values of the time bins, to be plotted on the x-axis.
     trial_cfrs : list of array
-<<<<<<< HEAD
-        Firing rate values, to be plotted on the y-axis.
-=======
         Continuous firing rate values, to be plotted on the y-axis.
->>>>>>> 681971d1
         If each array is 1d values are plotted directly.
         If 2d, is to be averaged before plotting.
     average : {'mean', 'median'}, optional
