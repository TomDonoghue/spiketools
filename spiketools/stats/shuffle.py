--- conflicted
+++ resolved
@@ -196,13 +196,8 @@
     spikes : 1d array
         Spike times, in milliseconds.
     shuffle_min : int
-<<<<<<< HEAD
-        The minimum amount to rotate date, in terms of units of the spike train.
-    n_shuffles : int, optional, default: 1000
-=======
         The minimum amount to rotate data, in terms of units of the spike train.
-    n_shuffles : int
->>>>>>> 698730eb
+    n_shuffles : int, optional, default: 1000
         The number of shuffles to create.
     random_state : int, optional
         Initialization value for the random state.
